--- conflicted
+++ resolved
@@ -295,10 +295,7 @@
         value=value_step,
         grad=grad_step,
         aux=aux_step,
-<<<<<<< HEAD
-=======
         fail_code=new_fail_code,
->>>>>>> 7ab0e7c7
     )
     return safe_stepsize, new_state
 
